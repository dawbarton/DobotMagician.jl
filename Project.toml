name = "DobotMagician"
uuid = "eb17b914-a2e5-45e7-813f-e6fb2969af31"
authors = ["David AW Barton"]
version = "0.1.0"

[deps]
DocStringExtensions = "ffbed154-4ef7-542d-bbb7-c09d3a79fcae"
LibSerialPort = "a05a14c7-6e3b-5ba9-90a2-45558833e1df"
StaticArrays = "90137ffa-7385-5640-81b9-e52037218182"

[compat]
<<<<<<< HEAD
DocStringExtensions = "0.8"
=======
LibSerialPort = "0.4"
>>>>>>> 2a0ef469
julia = "1.4"

[extras]
Test = "8dfed614-e22c-5e08-85e1-65c5234f0b40"

[targets]
test = ["Test"]<|MERGE_RESOLUTION|>--- conflicted
+++ resolved
@@ -9,11 +9,8 @@
 StaticArrays = "90137ffa-7385-5640-81b9-e52037218182"
 
 [compat]
-<<<<<<< HEAD
 DocStringExtensions = "0.8"
-=======
 LibSerialPort = "0.4"
->>>>>>> 2a0ef469
 julia = "1.4"
 
 [extras]
